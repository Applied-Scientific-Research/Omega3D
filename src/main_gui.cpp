--- conflicted
+++ resolved
@@ -1086,9 +1086,6 @@
     sim.drawGL(gl_mview, gl_projection, rparams);
 
     // if simulation has not been initted, draw the features instead!
-<<<<<<< HEAD
-    //for (auto const& bf : bfeatures) { bf.drawGL(gl_mview, gl_projection, rparams); }
-=======
     if (not sim.is_initialized()) {
       // append draw geometries to FeatureDraw object
       for (auto const& bf : bfeatures) {
@@ -1104,7 +1101,6 @@
       fdraw.drawGL(gl_projection, rparams, false);
       mdraw.drawGL(gl_projection, rparams, true);
     }
->>>>>>> 2cd542e7
 
     // here is where we write the buffer to a file
     if ((is_ready and export_png_when_ready) or write_png_immediately) {
