/*
 * main_gui_functions.cpp - contains helper, non-class related functions used in main_gui.cpp
 *                          to in increase readability
 *
 * (c) 2020 Applied Scientific Reasearch, Inc.
 *          Mark J Stock <markjstock@gmail.com>
 *          Blake B Hillier <blakehillier@mac.com>
 */

#pragma once

#ifdef USE_IMGUI
#include <GLFW/glfw3.h>
#include "imgui/imgui.h"
#include "algorithm"
#include <Eigen/Geometry>

static void error_callback(int error, const char* description) {
  fprintf(stderr, "Error %d: %s\n", error, description);
}

//static void keyboard_callback(int key, int action) {
//  printf("%d %d\n", key, action);
//}

//
// This is NOT a GLFW callback, but my own, and it needs the
// ImGuiIO data structure for information on the mouse state
// There are no OpenGL calls here
//
void mouse_callback(GLFWwindow* /*_thiswin*/,
                    ImGuiIO& io,
                    float*   _cx,
                    float*   _cy,
                    float*   _rx,
                    float*   _ry,
                    float*   _size) {

  // first, use left-click and drag to move the data
  static bool lbutton_down = false;
  if (io.MouseClicked[0]) lbutton_down = true;
  if (io.MouseReleased[0]) lbutton_down = false;

  if (lbutton_down) {
    //std::cout << "free mouse moved " << io.MouseDelta.x << " " << io.MouseDelta.y << std::endl;
    // do your drag here

    // this worked on Linux:
    //int display_w, display_h;
    //glfwGetFramebufferSize(_thiswin, &display_w, &display_h);
    //(*_cx) -= 2.0f * (*_size) * (float)io.MouseDelta.x / (float)display_w;
    //(*_cy) += 2.0f * (*_size) * (float)io.MouseDelta.y / (float)display_w;

    // this works on a Retina display:
    (*_cx) -= 2.0f * (*_size) * (float)io.MouseDelta.x / io.DisplaySize.x;
    (*_cy) += 2.0f * (*_size) * (float)io.MouseDelta.y / io.DisplaySize.x;
  }

  // right button down rotates
  static bool rbutton_down = false;
  if (io.MouseClicked[1]) rbutton_down = true;
  if (io.MouseReleased[1]) rbutton_down = false;
  if (rbutton_down) {
    // this works on a Retina display:
    (*_rx) += 3.0f * (float)io.MouseDelta.x / io.DisplaySize.x;
    (*_ry) += 3.0f * (float)io.MouseDelta.y / io.DisplaySize.x;
  }


  // then, use scroll wheel to zoom!
  //std::cout << "free mouse wheel " << io.MouseWheel << std::endl;
  if (io.MouseWheel != 0 and false) {
    // do your drag here
    //int display_w, display_h;
    //glfwGetFramebufferSize(_thiswin, &display_w, &display_h);

    // change the size
    const float oldsize = (*_size);
    (*_size) *= std::pow(1.1f, io.MouseWheel);

    // and adjust the center such that the zoom occurs about the pointer!
    //const float ar = (float)display_h / (float)display_w;
    const float ar = io.DisplaySize.y / io.DisplaySize.x;

    // this only scales around world origin
    //(*_cx) += 2.0f * ((float)io.MousePos.x / (float)display_w - 0.5f) * (oldsize - (*_size));
    //(*_cy) += 2.0f * (0.5f - (float)io.MousePos.y / (float)display_h) * (oldsize - (*_size)) * ar;
    (*_cx) += 2.0f * ((float)io.MousePos.x / io.DisplaySize.x - 0.5f) * (oldsize - (*_size));
    (*_cy) += 2.0f * (0.5f - (float)io.MousePos.y / io.DisplaySize.y) * (oldsize - (*_size)) * ar;
  }
}

//
// Helper routine to determine orthographic projection matrix
// given coords at screen center and a measure of size
// Also changes overall pixels-to-length scale
//
void compute_ortho_proj_mat(GLFWwindow*         _thiswin,
                            float&              _size,
                            std::vector<float>& _projmat) {

  // track changes in window!
  static int last_w, last_h = -1;

  // get current window size
  int display_w, display_h;
  glfwGetFramebufferSize(_thiswin, &display_w, &display_h);

  // compare window size to previous call
  if (last_h != -1) {
    if (last_h != display_h or last_w != display_w) {
      // window aspect ratio changed, adjust _size
      _size *= sqrt(  ((float)last_h   /(float)last_w   )
                    / ((float)display_h/(float)display_w));
    }
  }

<<<<<<< HEAD
  // near and far clipping planes (positive distance)
  const float near = 0.1;
  const float far = 10.0;

  const float vsx = _size;
  const float vsy = _size * (float)display_h / (float)display_w;
  _projmat =
    { 1.0f/vsx, 0.0f,     0.0f,                  0.0f,
      0.0f,     1.0f/vsy, 0.0f,                  0.0f,
      0.0f,     0.0f,     2.0f/(near-far),       0.0f,
      0.0f,     0.0f,     (far+near)/(near-far), 1.0f };
=======
  const float vsx = (*_size);
  const float vsy = (*_size) * (float)display_h / (float)display_w;
  const float nearclip = -50.0;
  const float farclip = 50.0;
  const float opm33 = -2.0 / (farclip-nearclip);
  const float opm34 = -(farclip+nearclip) / (farclip-nearclip);

  _projmat =
    { 1.0f/vsx, 0.0f,     0.0f, 0.0f,
      0.0f,     1.0f/vsy, 0.0f, 0.0f,
      0.0f,     0.0f,    opm33, 0.0f,
     -_cx/vsx, -_cy/vsy, opm34, 1.0f };
>>>>>>> 2cd542e7

  // save window size for next call
  last_w = display_w;
  last_h = display_h;
}

//
// Generate and overwrite the modelview matrix (model space to world space to eye space)
//
void compute_modelview_mat(const float         _cx,
                           const float         _cy,
                           const float         _rx,
                           const float         _ry,
                           std::vector<float>& _mvmat) {

  // make an affine transformation
  Eigen::Transform<float,3,Eigen::Affine> trans(Eigen::Transform<float,3,Eigen::Affine>::Identity());

  // back the camera up so we can see the simulation
  trans.translate(Eigen::Vector3f(-_cx, -_cy, -3.0f));

  // auto-rotate around the origin
  //static float theta = 0.0;
  //trans.rotate(Eigen::AngleAxisf(theta, Eigen::Vector3f::UnitY()));
  //theta += 0.01f;
  trans.rotate(Eigen::AngleAxisf(_rx, Eigen::Vector3f::UnitY()));
  trans.rotate(Eigen::AngleAxisf(_ry, Eigen::Vector3f::UnitX()));

  // and write it into the matrix
  Eigen::Map<Eigen::Matrix<float,4,4>> pmat(_mvmat.data());
  pmat = trans.matrix();
}

//
// Helper routine to determine perspective projection matrix
// given coords at screen center and a measure of size
// Also changes overall pixels-to-length scale
//
void compute_persp_proj_mat(GLFWwindow*         _thiswin,
                            float&              _fov,
                            std::vector<float>& _projmat) {

  // get current window size
  int display_w, display_h;
  glfwGetFramebufferSize(_thiswin, &display_w, &display_h);

  // validate fov
  const float thisfov = std::min(std::max(_fov,10.f),160.f);
  _fov = thisfov;

  // near and far clipping planes (positive distance)
  const float near = 0.1;
  const float far = 10.0;

  // off-axis projection
  if (false) {
    // compute precursors
    const float viewscale = std::tan(thisfov * 0.5 * M_PI / 180.0) * near;
    const float right = viewscale * (float)display_w / (float)display_h;
    const float left = -right;
    const float top = viewscale;
    const float bottom = -top;
    // generate matrix
    _projmat =
      { 2.0f*near/(right-left),    0.0f,                      0.0f,                     0.0f,
        0.0f,                      2.0f*near/(top-bottom),    0.0f,                     0.0f,
        (right+left)/(right-left), (top+bottom)/(top-bottom), (near+far)/(near-far),    -1.0f,
        0.0f,                      0.0f,                      2.0f*far*near/(near-far), 0.0f };

  } else {
    // this is the same, but for on-axis only
    const float viewscale = std::tan(thisfov * 0.5 * M_PI / 180.0);
    const float right = viewscale * (float)display_w / (float)display_h;
    const float top = viewscale;
    _projmat =
      { 1.0f/right, 0.0f,     0.0f,                     0.0f,
        0.0f,       1.0f/top, 0.0f,                     0.0f,
        0.0f,       0.0f,     (near+far)/(near-far),    -1.0f,
        0.0f,       0.0f,     2.0f*far*near/(near-far), 0.0f };
  }

  // alternatively
  //Eigen::Map<Eigen::Matrix<float,4,4>> pmat(_projmat.data());

  // translate it to position
  //Eigen::Transform<float,3,Eigen::Affine> trans(Eigen::Transform<float,3,Eigen::Affine>::Identity());
  //static float theta = 0.0;
  //trans.translate(Eigen::Vector3f(0.0f, 0.0f, -2.0f));
  //trans.rotate(Eigen::AngleAxisf(theta, Eigen::Vector3f::UnitY()));
  //theta += 0.01f;

  // apply it to the matrix
  //pmat *= trans.matrix();
}

//
// resize a window and framebuffer programmatically
//
void resize_to_resolution(GLFWwindow* window, const int new_w, const int new_h) {

  // get framebuffer size
  int fb_w, fb_h;
  glfwGetFramebufferSize(window, &fb_w, &fb_h);
  //std::cout << "Framebuffer size is " << fb_w << " x " << fb_h << std::endl;

  // get window size
  int ws_w, ws_h;
  glfwGetWindowSize(window, &ws_w, &ws_h);
  //std::cout << "Window size is " << ws_w << " x " << ws_h << std::endl;

  // on normal monitors, these numbers should be the same; on retina displays, they may not

  // check and resize
  if (fb_w != new_w or fb_h != new_h) {
    // on a retina display...do anything different?

    glfwSetWindowSize(window, new_w, new_h);
    std::cout << "Resizing window/framebuffer to " << new_w << " x " << new_h << std::endl;
  }
}

void LoadJsonSims(std::vector<nlohmann::json> &sims, std::vector<std::string> &descriptions, const std::string dirPath) {
  std::list<std::string> fileNames = MiniPath::listFiles(dirPath, "*.json");
  std::string sysDelim = MiniPath::getSystemDelim();
  std::cout << "Reading in from " << dirPath << std::endl;
  for(const std::string& s : fileNames) {
    sims.push_back(read_json(dirPath+sysDelim+s));
    descriptions.push_back(sims.back()["description"]);
  }
}

// execution starts here
void draw_render_gui(RenderParams &rp) {
  ImGui::ColorEdit3("positive circulation", rp.pos_circ_color);
  ImGui::ColorEdit3("negative circulation", rp.neg_circ_color);
  ImGui::ColorEdit3("feature color",        rp.default_color);
  ImGui::ColorEdit3("background color",     rp.clear_color);
  //ImGui::Checkbox("show origin", &show_origin);
  ImGui::SliderFloat("particle brightness", &(rp.circ_density), 0.01f, 10.0f, "%.2f", 2.0f);
  ImGui::SliderFloat("particle scale", &(rp.vorton_scale), 0.01f, 2.0f, "%.2f", 2.0f);

  if (ImGui::Button("Recenter")) {
    // put everything back to cente
    rp.vcx = -0.5f;
    rp.vcy = 0.0f;
    rp.vsize = 2.0f;
  }
  // add button to recenter on all vorticity?
}

void draw_stats_window(const long int numPanels, const long int numFieldPts, const long int step, const float time,
                       const long int numParticles, bool* showStatsWindow, const int fontSize, const float displayH) {
  // std::cout << "Creating stats window: " << std::endl;
  // there's no way to have this appear in the output png without the rest of the GUI
  const int numrows = 4 + (numPanels > 0 ? 1 : 0) + (numFieldPts > 0 ? 1 : 0);
  // std::cout << "   fontSize: " << fontSize << "\n   numrows: " << numrows << "\n   display_h: " << display_h << std::endl;
#ifdef __APPLE__
  ImGui::SetNextWindowSize(ImVec2(10+fontSize*11,10+1.1*fontSize*numrows));
  //ImGui::SetNextWindowPos(ImVec2(10.0f, (displayH-34*numrows-1.1*fontSize*4)/2));
  ImGui::SetNextWindowPos(ImVec2(20, (displayH-fontSize*(1.1*numrows+1)-30*numrows)/2));
#else
  ImGui::SetNextWindowSize(ImVec2(10+fontSize*11, 10+1.1*fontSize*numrows));
  ImGui::SetNextWindowPos(ImVec2(20, displayH-fontSize*(1.1*numrows+1)));
#endif
  ImGuiWindowFlags window_flags = ImGuiWindowFlags_NoTitleBar | ImGuiWindowFlags_NoScrollbar | ImGuiWindowFlags_NoResize | ImGuiWindowFlags_NoMove;
  bool h = ImGui::Begin("Statistics", showStatsWindow, window_flags);
  if (!h) {
    std::cout << "Uh oh" << std::endl;
  }
  ImGui::Text("Step %13ld", step);
  ImGui::Text("Time %13.4f", time);
  if (numPanels > 0) { ImGui::Text("Panels %11ld", numPanels); }
  ImGui::Text("Particles %8ld", numParticles);
  if (numFieldPts > 0) { ImGui::Text("Field Pts %8ld", numFieldPts); }
  ImGui::End();
}

bool draw_welcome_window(const float displayW, const float displayH) {
  bool show = true;
  ImGui::OpenPopup("Welcome!");
  ImGui::SetNextWindowSize(ImVec2(500,300));
  ImGui::SetNextWindowPos(ImVec2(displayW * 0.5f, displayH * 0.5f), ImGuiCond_Always, ImVec2(0.5f,0.5f));
  ImGuiWindowFlags window_flags = ImGuiWindowFlags_NoScrollbar | ImGuiWindowFlags_NoResize | ImGuiWindowFlags_NoMove;
  if (ImGui::BeginPopupModal("Welcome!", NULL, window_flags)) {
    //ImGui::Begin("Welcome", &show_welcome_window);
    ImGui::TextWrapped("Welcome to Omega2D! Select a simulation from the drop-down, load from a file, or manually set your simulation global properites and add one or more flow, boundary, or measurement structures. Space bar starts and stops the run, Reset clears and loads new simulation properties. Left mouse button drags the frame around, mouse scroll wheel zooms. Save your flow set-up to json or your flow image to png or vtu. Have fun!");
    ImGui::Spacing();
    //if (ImGui::Button("Got it.", ImVec2(120,0))) { show_welcome_window = false; }
    //ImGui::End();
    // const float xwid = ImGui::GetWindowContentRegionWidth();
    if (ImGui::Button("Got it", ImVec2(120,0))) {
      ImGui::CloseCurrentPopup(); 
      show = false;
    }
    ImGui::EndPopup();
  }
  return show;
}
#endif<|MERGE_RESOLUTION|>--- conflicted
+++ resolved
@@ -115,32 +115,18 @@
     }
   }
 
-<<<<<<< HEAD
   // near and far clipping planes (positive distance)
-  const float near = 0.1;
-  const float far = 10.0;
+  const float near = -50.0;
+  const float far = 50.0;
 
   const float vsx = _size;
   const float vsy = _size * (float)display_h / (float)display_w;
+  const float fac = 1.0f / (near-far);
   _projmat =
-    { 1.0f/vsx, 0.0f,     0.0f,                  0.0f,
-      0.0f,     1.0f/vsy, 0.0f,                  0.0f,
-      0.0f,     0.0f,     2.0f/(near-far),       0.0f,
-      0.0f,     0.0f,     (far+near)/(near-far), 1.0f };
-=======
-  const float vsx = (*_size);
-  const float vsy = (*_size) * (float)display_h / (float)display_w;
-  const float nearclip = -50.0;
-  const float farclip = 50.0;
-  const float opm33 = -2.0 / (farclip-nearclip);
-  const float opm34 = -(farclip+nearclip) / (farclip-nearclip);
-
-  _projmat =
-    { 1.0f/vsx, 0.0f,     0.0f, 0.0f,
-      0.0f,     1.0f/vsy, 0.0f, 0.0f,
-      0.0f,     0.0f,    opm33, 0.0f,
-     -_cx/vsx, -_cy/vsy, opm34, 1.0f };
->>>>>>> 2cd542e7
+    { 1.0f/vsx, 0.0f,     0.0f,           0.0f,
+      0.0f,     1.0f/vsy, 0.0f,           0.0f,
+      0.0f,     0.0f,     2.0f*fac,       0.0f,
+      0.0f,     0.0f,     (far+near)*fac, 1.0f };
 
   // save window size for next call
   last_w = display_w;
