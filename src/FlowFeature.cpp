--- conflicted
+++ resolved
@@ -629,29 +629,11 @@
   // For sake of visualization, imagine the torus sitting on your table like a doughnut
 
   // Number of steps around the torus
-<<<<<<< HEAD
-  const int ts = 6;
-  // Number of steps around the circle perpendicular to the table
-  const int cs = 6;
-  const float m_minrad = 0.01;
-  /*std::vector<float> x;
-  std::vector<Int> idx;
-  for (int i=0; i<ts; i++) {
-    const float alpha = (2*M_PI)*i/ts;
-    for (int j=0; j<cs; j++) {
-      const float beta = (2*M_PI)*j/cs;
-      x.emplace_back((m_majrad+m_minrad*std::cos(beta))*std::cos(alpha));
-      x.emplace_back((m_majrad+m_minrad*std::cos(beta))*std::sin(alpha));
-      x.emplace_back(m_minrad*sin(beta));
-    }
-  }*/
-=======
   const int ts = 37;
   // Number of steps around the circle perpendicular to the table
   const int cs = 7;
   const float m_minrad = m_majrad * 0.02;
 
->>>>>>> d87e3638
   // We first make a circle we will then drag in a circular motion to create the torus
   std::vector<float> circle;
   for (int i=0; i<cs; i++) {
@@ -689,13 +671,8 @@
   std::vector<Int> idx;
   for (int i=0; i<ts; i++) {
     const Int ir1 = cs*i;
-<<<<<<< HEAD
-    const Int ir2 = cs*(i+1);
-    for (int j=0; j<cs; j++) {
-=======
     const Int ir2 = (i==ts-1 ? 0 : cs*(i+1));
     for (int j=0; j<cs-1; j++) {
->>>>>>> d87e3638
       // set 1
       idx.emplace_back(ir1+j);
       idx.emplace_back(ir2+j);
